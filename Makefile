comma := ,
space := $(subst ,, )

BINARY ?= dockcmd
VERSION ?= develop
REGISTRY ?= docker.io
DOCKER_TARGET ?= release
PKGS ?= $(shell go list ./... | grep -v /vendor)
DEBUG ?= false
PROGRESS ?= plain
GOOS ?= $(shell go env GOOS)
GOARCH ?= $(shell go env GOARCH)
OSES ?= linux darwin windows
ARCHES ?= amd64 arm64
<<<<<<< HEAD
PLATFORM_FILTERS ?= windows/arm64
=======
PLATFORM_FILTERS ?= windows-arm64
>>>>>>> a0ab25c6
DOCKER_PLATFORM_FILTERS ?= windows/% darwin/%
RELEASE_TARGET_FILTERS ?= $(foreach filter, $(PLATFORM_FILTERS), release-$(subst /,-,$(filter)))
RELEASE_TARGETS ?= $(strip $(filter-out $(RELEASE_TARGET_FILTERS), $(foreach arch, $(ARCHES), $(foreach os, $(OSES), release-$(os)-$(arch)))))
DOCKER_PLATFORMS ?= $(subst $(space),$(comma),$(strip $(filter-out $(DOCKER_PLATFORM_FILTERS), $(foreach arch, $(ARCHES), $(foreach os, $(OSES), $(os)/$(arch))))))

ifdef CI_VERSION
VERSION := $(CI_VERSION)
endif

target = $(subst -,$(space),$(@))
os = $(word 2, $(target))
arch = $(word 3, $(target))

.PHONY: build test release $(RELEASE_TARGETS) docker

.DEFAULT_GOAL := build

build:
	GOOS=$(GOOS) GOARCH=$(GOARCH) CGO_ENABLED=0 go build \
	-ldflags="-w -s -X main.Version=$(VERSION) -X github.com/boxboat/dockcmd/cmd.EnableDebug=$(DEBUG)" \
<<<<<<< HEAD
	-o bin/dockcmd
=======
	-o bin/
>>>>>>> a0ab25c6

test:
	CGO_ENABLED=0 go test $(PKGS)

release: $(RELEASE_TARGETS)
$(RELEASE_TARGETS):
<<<<<<< HEAD
	mkdir -p ./release/$(os)/$(arch)/$(VERSION)
	GOOS=$(os) GOARCH=$(arch) CGO_ENABLED=0 go build \
		-ldflags="-w -s -X main.Version=$(VERSION) -X github.com/boxboat/dockcmd/cmd.EnableDebug=$(DEBUG)" \
		-o ./release/$(os)/$(arch)/$(VERSION)/$(BINARY)
=======
	mkdir -p ./release/$(os)-$(arch)/$(VERSION)
	GOOS=$(os) GOARCH=$(arch) CGO_ENABLED=0 go build \
    		-ldflags="-w -s -X main.Version=$(VERSION) -X github.com/boxboat/dockcmd/cmd.EnableDebug=$(DEBUG)" \
    		-o ./release/$(os)-$(arch)/$(VERSION)/
>>>>>>> a0ab25c6

docker:
	docker buildx build \
		--target $(DOCKER_TARGET) \
		--platform $(DOCKER_PLATFORMS) \
		--build-arg VERSION=$(VERSION) \
		-t $(REGISTRY)/boxboat/$(BINARY):$(VERSION) \
		--push \
		--progress $(PROGRESS) \
		.

clean:
	rm -rf bin release<|MERGE_RESOLUTION|>--- conflicted
+++ resolved
@@ -12,11 +12,7 @@
 GOARCH ?= $(shell go env GOARCH)
 OSES ?= linux darwin windows
 ARCHES ?= amd64 arm64
-<<<<<<< HEAD
-PLATFORM_FILTERS ?= windows/arm64
-=======
 PLATFORM_FILTERS ?= windows-arm64
->>>>>>> a0ab25c6
 DOCKER_PLATFORM_FILTERS ?= windows/% darwin/%
 RELEASE_TARGET_FILTERS ?= $(foreach filter, $(PLATFORM_FILTERS), release-$(subst /,-,$(filter)))
 RELEASE_TARGETS ?= $(strip $(filter-out $(RELEASE_TARGET_FILTERS), $(foreach arch, $(ARCHES), $(foreach os, $(OSES), release-$(os)-$(arch)))))
@@ -37,28 +33,17 @@
 build:
 	GOOS=$(GOOS) GOARCH=$(GOARCH) CGO_ENABLED=0 go build \
 	-ldflags="-w -s -X main.Version=$(VERSION) -X github.com/boxboat/dockcmd/cmd.EnableDebug=$(DEBUG)" \
-<<<<<<< HEAD
-	-o bin/dockcmd
-=======
 	-o bin/
->>>>>>> a0ab25c6
 
 test:
 	CGO_ENABLED=0 go test $(PKGS)
 
 release: $(RELEASE_TARGETS)
 $(RELEASE_TARGETS):
-<<<<<<< HEAD
-	mkdir -p ./release/$(os)/$(arch)/$(VERSION)
-	GOOS=$(os) GOARCH=$(arch) CGO_ENABLED=0 go build \
-		-ldflags="-w -s -X main.Version=$(VERSION) -X github.com/boxboat/dockcmd/cmd.EnableDebug=$(DEBUG)" \
-		-o ./release/$(os)/$(arch)/$(VERSION)/$(BINARY)
-=======
 	mkdir -p ./release/$(os)-$(arch)/$(VERSION)
 	GOOS=$(os) GOARCH=$(arch) CGO_ENABLED=0 go build \
     		-ldflags="-w -s -X main.Version=$(VERSION) -X github.com/boxboat/dockcmd/cmd.EnableDebug=$(DEBUG)" \
     		-o ./release/$(os)-$(arch)/$(VERSION)/
->>>>>>> a0ab25c6
 
 docker:
 	docker buildx build \
